from python_libratone_zipp.LibratoneZipp import LibratoneZipp
import socket, threading
from python_libratone_zipp import LibratoneZipp, LibratoneMessage

<<<<<<< HEAD
host = '192.168.188.154'
=======
host = '192.168.1.x'                    # IP of the Zipp
>>>>>>> 6885cede

_PRINT_EACH_BYTE = False

_UDP_BUFFER_SIZE = 4096
_UDP_CONTROL_PORT = 7777                 # Port to send a command
_UDP_RESULT_PORT = 7778                  # Port to receive the result of a command??
_UDP_NOTIFICATION_SEND_PORT = 3334       # Port to send ack to the speaker after a notification
_UDP_NOTIFICATION_RECEIVE_PORT = 3333    # Port to receive notification from the speaker

# Setup 2 thread to monitor incoming messages - sometime the first message is empty

def process_zipp_message(packet: bytearray, receive_port):
    zipp_message = LibratoneMessage.LibratoneMessage(packet=packet)
    command = zipp_message.get_command_int()
    data = zipp_message.data
    try: pretty_data = data.decode()
    except: pretty_data = data
    print("COMMAND:", command, "DATA:", pretty_data, "PORT:", receive_port)

    if _PRINT_EACH_BYTE:
        i = 0
        for item in data:
            print(data[i])
            i+=1

def listen_incoming_zipp_notification(socket, receive_port, ack_port=None):
    while True:
        message, address = socket.recvfrom(_UDP_BUFFER_SIZE)
        thread = threading.Thread(target=process_zipp_message, name="Process_Zipp_Message", args=[message, receive_port])
        thread.start()
        # Send the ack
        if ack_port != None: socket.sendto(LibratoneMessage.LibratoneMessage(command=0).get_packet(), (host, _UDP_NOTIFICATION_SEND_PORT))
def thread_setup():
    # Thread for _UDP_RESULT_PORT
    my_socket_UDP_RESULT_PORT = socket.socket(socket.AF_INET, socket.SOCK_DGRAM)
    my_socket_UDP_RESULT_PORT.bind(("", _UDP_RESULT_PORT))
    thread_UDP_RESULT_PORT = threading.Thread(target=listen_incoming_zipp_notification,  name="Listen_incoming_"+str(_UDP_RESULT_PORT), args=[my_socket_UDP_RESULT_PORT, _UDP_RESULT_PORT, _UDP_CONTROL_PORT])
    thread_UDP_RESULT_PORT.start()

    # Thread for _UDP_NOTIFICATION_RECEIVE_PORT
    my_socket_UDP_NOTIFICATION_RECEIVE_PORT = socket.socket(socket.AF_INET, socket.SOCK_DGRAM)
    my_socket_UDP_NOTIFICATION_RECEIVE_PORT.bind(("", _UDP_NOTIFICATION_RECEIVE_PORT))
    thread_UDP_NOTIFICATION_RECEIVE_PORT = threading.Thread(target=listen_incoming_zipp_notification,  name="Listen_incoming_"+str(_UDP_RESULT_PORT), args=[my_socket_UDP_NOTIFICATION_RECEIVE_PORT, _UDP_NOTIFICATION_RECEIVE_PORT, _UDP_NOTIFICATION_SEND_PORT])
    thread_UDP_NOTIFICATION_RECEIVE_PORT.start()

thread_setup()

# SET = port=7777, command, data
my_ba = LibratoneMessage.LibratoneMessage(command=64, data="20")        # SET volume to 20
# GET = port=7777, command, data, commandType=1
#my_ba = LibratoneMessage.LibratoneMessage(command=515, commandType=1)

my_ba.print_packet()    # Print received packets

my_socket = socket.socket(socket.AF_INET, socket.SOCK_DGRAM)
port_send = _UDP_CONTROL_PORT
while True:
    print("Command will be send on", port_send, "\n")
    my_socket.sendto(my_ba.get_packet(), (host, port_send))
    input("Press enter to resend\n")<|MERGE_RESOLUTION|>--- conflicted
+++ resolved
@@ -2,11 +2,7 @@
 import socket, threading
 from python_libratone_zipp import LibratoneZipp, LibratoneMessage
 
-<<<<<<< HEAD
-host = '192.168.188.154'
-=======
 host = '192.168.1.x'                    # IP of the Zipp
->>>>>>> 6885cede
 
 _PRINT_EACH_BYTE = False
 
