--- conflicted
+++ resolved
@@ -7,14 +7,10 @@
 
 from python_libratone_zipp import LibratoneZipp
 
-<<<<<<< HEAD
-zipp = LibratoneZipp(host='192.168.188.154')
-=======
 zipp1 = LibratoneZipp(host='192.168.188.154')
 zipp2 = LibratoneZipp(host="192.168.188.40")
 
 speakers = [zipp1, zipp2]
->>>>>>> 93b88796
 
 while True:
     zipp = speakers[int(input(f"input the desired speaker: 1-{len(speakers)}")) - 1]
